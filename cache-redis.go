--- conflicted
+++ resolved
@@ -139,9 +139,6 @@
 }
 
 func (b *redisBackend) Store(query *dns.Msg, item *cacheAnswer) {
-<<<<<<< HEAD
-	// Serialize outside the I/O deadline context
-=======
 	// TTL guard: skip storing if already expired
 	ttl := time.Until(item.Expiry)
 	if ttl <= 0 {
@@ -156,24 +153,16 @@
 }
 
 func (b *redisBackend) storeSync(query *dns.Msg, item *cacheAnswer, ttl time.Duration) {
-	ctx, cancel := context.WithTimeout(context.Background(), 100*time.Millisecond)
-	defer cancel()
->>>>>>> 0f3005ce
 	key := b.keyFromQuery(query)
 	value, err := encodeCacheAnswer(item)
 	if err != nil {
 		Log.Error("failed to encode cache record", "error", err)
 		return
 	}
-<<<<<<< HEAD
-
-	// Now create context and perform I/O
-	ctx, cancel := context.WithTimeout(context.Background(), 100*time.Millisecond)
-	defer cancel()
-	if err := b.client.Set(ctx, key, value, time.Until(item.Expiry)).Err(); err != nil {
-=======
+
+	ctx, cancel := context.WithTimeout(context.Background(), 100*time.Millisecond)
+	defer cancel()
 	if err := b.client.Set(ctx, key, value, ttl).Err(); err != nil {
->>>>>>> 0f3005ce
 		Log.Error("failed to write to redis", "error", err)
 	}
 }
